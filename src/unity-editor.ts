import * as fs from 'fs';
import * as path from 'path';
import { Logger } from './logging';
import { UnityVersion } from './unity-version';
import {
    spawn,
    ChildProcessByStdio
} from 'child_process';
import {
    GetArgumentValueAsString,
    ProcInfo,
    KillProcess,
    KillChildProcesses,
    TailLogFile,
    LogTailResult,
    Exec,
    DeleteDirectory,
} from './utilities';

export interface EditorCommand {
    args: string[];
    projectPath?: string | undefined;
}

export class UnityEditor {
    public readonly editorPath: string;
    public readonly editorRootPath: string;
    public readonly version: UnityVersion;

    private readonly logger: Logger = Logger.instance;
    private readonly autoAddNoGraphics: boolean;

    /**
     * Initializes a new instance of the UnityEditor class.
     * @param editorPath The path to the Unity Editor installation.
     * @param version Optional UnityVersion instance. If not provided, the version will be inferred from the editorPath.
     * @throws Will throw an error if the editor path is invalid or not executable.
     */
    constructor(
        editorPath: string,
        version?: UnityVersion | undefined
    ) {
        this.editorPath = path.normalize(editorPath);

        if (!fs.existsSync(editorPath)) {
            throw new Error(`The Unity Editor path does not exist: ${editorPath}`);
        }

        fs.accessSync(editorPath, fs.constants.X_OK);
        this.editorRootPath = UnityEditor.GetEditorRootPath(editorPath);

        if (!version) {
            const match = editorPath.match(/(?<major>\d+)\.(?<minor>\d+)\.(?<patch>\w+)/);

            if (!match || !match.groups) {
                throw Error(`Invalid Unity Editor Path: ${editorPath}`);
            }

            const unityMajorVersion = match.groups!.major;

            if (!unityMajorVersion) {
                throw Error(`Invalid Unity Major Version: ${editorPath}`);
            }

            this.version = new UnityVersion(`${match.groups!.major}.${match.groups!.minor}.${match.groups!.patch}`);
        } else {
            this.version = version;
        }

        this.autoAddNoGraphics = this.version.isGreaterThan('2018.0.0');


        // ensure metadata.hub.json exists and has a productName entry
        const hubMetaDataPath = path.join(this.editorRootPath, 'metadata.hub.json');
        try {
            // check if we have permissions to write to this file
            fs.accessSync(hubMetaDataPath, fs.constants.W_OK);

            if (!fs.existsSync(hubMetaDataPath)) {
                const metadata = {
                    productName: `Unity ${this.version.version.toString()}`,
                    entitlements: [],
                    releaseStream: '',
                    isLTS: null
                };
                fs.writeFileSync(hubMetaDataPath, JSON.stringify(metadata), { encoding: 'utf-8' });
            } else {
                const metadataContent = fs.readFileSync(hubMetaDataPath, { encoding: 'utf-8' });
                const metadata = JSON.parse(metadataContent);

                if (!metadata.productName) {
                    // projectName must be the first property
                    const newMetadata: any = {
                        productName: `Unity ${this.version.version.toString()}`
                    };
                    Object.keys(metadata).forEach(key => {
                        if (key === 'productName') { return; }
                        newMetadata[key] = metadata[key];
                    });
                    fs.writeFileSync(hubMetaDataPath, JSON.stringify(newMetadata), { encoding: 'utf-8' });
                }
            }
        } catch (error) {
            // ignore - we just won't be able to update the metadata file
            this.logger.debug(`No write access to Unity editor root path: ${this.editorRootPath}`);
        }
    }

    /**
     * Get the full path to a Unity project template based on the provided template name or regex pattern.
     * @param template The name or regex pattern of the template to find.
     * @returns The full path to the matching template file.
     * @throws If no templates are found, or no matching template is found.
     */
    public GetTemplatePath(template: string): string | undefined {
        const templates: string[] = this.GetAvailableTemplates();

        if (templates.length === 0) {
            this.logger.warn(`No Unity templates found for ${this.version.toString()}`);
            return undefined;
        }

        // Build a regex to match the template name, an optional numeric version suffix, and required file extension
        // Example input: com.unity.template.3d(-cross-platform)?.*
        // Example match: com.unity.template.3d-cross-platform-1.2.3.tar.gz or com.unity.template.3d-1.2.3.tgz
        let regex: RegExp;
        try {
            regex = new RegExp(`^${template}(?:-\\d+\\.\\d+\\.\\d+)?(?:\\.tgz|\\.tar\\.gz)$`);
        } catch (e) {
            throw new Error(`Invalid template regex: ${template}`);
        }

        // Filter files by regex
        const matches = templates.filter(t => regex.test(path.basename(t)));

        if (matches.length === 0) {
            this.logger.warn(`No matching template path found for ${template}`);
            return undefined;
        }

        // Pick the longest match (as in the shell script: sort by length descending)
        matches.sort((a, b) => b.length - a.length);
        const templatePath = matches[0];

        if (!templatePath) {
            this.logger.warn(`No matching template path found for ${template}`);
            return undefined;
        }

        return path.normalize(templatePath);
    }

    /**
     * Get a list of available Unity project templates.
     * @returns An array of available template file names.
     */
    public GetAvailableTemplates(): string[] {
        if (this.version.isLessThan('2019.0.0')) {
            this.logger.warn(`Unity version ${this.version.toString()} does not support project templates.`);
            return [];
        }

        let templateDir: string;
        let editorRoot = path.dirname(this.editorPath);

        if (process.platform === 'darwin') {
            templateDir = path.join(path.dirname(editorRoot), 'Resources', 'PackageManager', 'ProjectTemplates');
        } else {
            templateDir = path.join(editorRoot, 'Data', 'Resources', 'PackageManager', 'ProjectTemplates');
        }

        this.logger.debug(`Looking for templates in: ${templateDir}`);

        if (!fs.existsSync(templateDir) ||
            !fs.statSync(templateDir).isDirectory()) {
            return [];
        }

        const templates: string[] = [];
        const entries = fs.readdirSync(templateDir, { withFileTypes: true });

        for (const entry of entries) {
            if (entry.isFile() && (entry.name.endsWith('.tgz') || entry.name.endsWith('.tar.gz'))) {
                templates.push(path.join(templateDir, entry.name));
            }
        }

        this.logger.debug(`Found ${templates.length} templates:\n${templates.map(t => `  - ${t}`).join('\n')}`);
        return templates;
    }

    /**
     * Run the Unity Editor with the specified command line arguments.
     * @param command The command containing arguments and optional project path.
     * @throws Will throw an error if the Unity Editor fails to start or exits with a non-zero code.
     */
    public async Run(command: EditorCommand): Promise<void> {
        let isCancelled = false;
        let exitCode: number | undefined = undefined;
        let procInfo: ProcInfo | null = null;
        let logTail: LogTailResult | null = null;
        let unityProcess: ChildProcessByStdio<null, null, null>;

        async function tryKillEditorProcesses(): Promise<void> {
            try {
                if (procInfo) {
                    await KillProcess(procInfo);
                    await KillChildProcesses(procInfo);
                }
            } catch (error) {
                Logger.instance.error(`Failed to kill Unity process: ${error}`);
            }
        }

        function onCancel(): void {
            isCancelled = true;
            void tryKillEditorProcesses();
        }

        try {
            if (!command.args || command.args.length === 0) {
                throw Error('No command arguments provided for Unity execution');
            }

            if (this.autoAddNoGraphics &&
                !command.args.includes(`-nographics`) &&
                !command.args.includes(`-force-graphics`)) {
                command.args.unshift(`-nographics`);
            }

            if (!command.args.includes(`-batchmode`)) {
                command.args.unshift(`-batchmode`);
            }

            if (!command.args.includes(`-automated`)) {
                command.args.unshift(`-automated`);
            }

            if (!command.args.includes('-logFile')) {
                command.args.unshift('-logFile', this.GenerateLogFilePath(command.projectPath));
            } else {
                const existingLogPath = GetArgumentValueAsString('-logFile', command.args);
                command.args.splice(command.args.indexOf(existingLogPath) - 1, 2);
                command.args.unshift('-logFile', existingLogPath);
            }

            if (command.projectPath) {
                if (!command.args.includes('-projectPath')) {
                    command.args.unshift('-projectPath', command.projectPath);
                } else {
                    const existingPath = GetArgumentValueAsString('-projectPath', command.args);

                    if (existingPath !== command.projectPath) {
                        throw Error(`Conflicting project paths provided. Argument: "${existingPath}", Command: "${command.projectPath}"`);
                    }

                    // Ensure -projectPath is the first argument
                    command.args.splice(command.args.indexOf(existingPath) - 1, 2);
                    command.args.unshift('-projectPath', command.projectPath);
                }
            }

            const logPath: string = GetArgumentValueAsString('-logFile', command.args);
            logTail = TailLogFile(logPath, command.projectPath);
            const commandStr = `\x1b[34m${this.editorPath} ${command.args.join(' ')}\x1b[0m`;
            this.logger.startGroup(commandStr);

            if (this.version.isLegacy() && process.platform === 'darwin' && process.arch === 'arm64') {
                throw new Error(`Cannot execute Unity ${this.version.toString()} on Apple Silicon Macs.`);
            }

            const linuxEnvOverrides = process.platform === 'linux'
                ? await this.prepareLinuxAudioEnvironment()
                : undefined;
            const baseEditorEnv: NodeJS.ProcessEnv = {
                ...process.env,
                UNITY_THISISABUILDMACHINE: '1',
                ...(linuxEnvOverrides ?? {})
            };

            if (process.platform === 'linux' &&
                !command.args.includes('-nographics')
            ) {
                // On Linux, force Unity to run under Xvfb and provide a dummy audio driver
                // to prevent FMOD from failing to initialize the output device when no
                // actual audio device is present (common in CI/container environments).
                const linuxEnv = {
                    ...process.env,
                    DISPLAY: ':99',
                    UNITY_THISISABUILDMACHINE: '1',
                    // Tell various audio systems to use a dummy/out-of-process driver
                    SDL_AUDIODRIVER: process.env.SDL_AUDIODRIVER || 'dummy',
                    AUDIODRIVER: process.env.AUDIODRIVER || 'dummy',
                    AUDIODEV: process.env.AUDIODEV || 'null',
                    // For PulseAudio: point to an invalid socket to avoid connecting
                    PULSE_SERVER: process.env.PULSE_SERVER || '/tmp/invalid-pulse-socket'
                };

                unityProcess = spawn(
                    'xvfb-run',
                    [this.editorPath, ...command.args], {
                    stdio: ['ignore', 'ignore', 'ignore'],
<<<<<<< HEAD
                    env: linuxEnv
=======
                    env: {
                        ...baseEditorEnv,
                        DISPLAY: baseEditorEnv.DISPLAY || ':99'
                    }
>>>>>>> dc9c4d53
                });
            } else if (process.arch === 'arm64' &&
                process.platform === 'darwin' &&
                this.version.architecture === 'X86_64'
            ) { // Force the Unity Editor to run under Rosetta 2 on Apple Silicon Macs if the editor is x86_64
                unityProcess = spawn(
                    'arch',
                    ['-x86_64', this.editorPath, ...command.args], {
                    stdio: ['ignore', 'ignore', 'ignore'],
                    env: {
                        ...process.env,
                        UNITY_THISISABUILDMACHINE: '1'
                    }
                });
            } else {
                unityProcess = spawn(
                    this.editorPath,
                    command.args, {
                    stdio: ['ignore', 'ignore', 'ignore'],
                    env: baseEditorEnv
                });
            }

            if (!unityProcess?.pid || unityProcess.killed) {
                throw new Error('Failed to start Unity process!');
            }

            process.once('SIGINT', onCancel);
            process.once('SIGTERM', onCancel);
            procInfo = { pid: unityProcess.pid, ppid: process.pid, name: this.editorPath };
            this.logger.debug(`Unity process started with pid: ${procInfo.pid}`);
            exitCode = await new Promise((resolve, reject) => {
                unityProcess.on('close', (code) => {
                    logTail?.stopLogTail();
                    resolve(code === null ? 1 : code);
                });
                unityProcess.on('error', (error) => {
                    this.logger.error(`Unity process error: ${error}`);
                    logTail?.stopLogTail();
                    reject(error);
                });
            });
            // Wait for log tailing to finish writing remaining content
            if (logTail && logTail.tailPromise) {
                try {
                    await logTail.tailPromise;
                } catch (error) {
                    this.logger.error(`Error occurred while tailing log: ${error}`);
                }
            }
        } finally {
            process.removeListener('SIGINT', onCancel);
            process.removeListener('SIGTERM', onCancel);
            this.logger.endGroup();

            if (!isCancelled) {
                await tryKillEditorProcesses();

                if (exitCode === undefined) {
                    throw Error('Failed to start Unity!');
                } else if (exitCode !== 0) {
                    throw Error(`Unity failed with exit code ${exitCode}`);
                }
            }
        }
    }

    /**
     * Get or create the Logs directory within the Unity project or current working directory.
     * @param projectPath The path to the Unity project. If undefined, uses the current working directory.
     * @returns The path to the Logs directory.
     */
    public GetLogsDirectory(projectPath: string | undefined): string {
        const logsDir = projectPath !== undefined
            ? path.join(projectPath, 'Builds', 'Logs')
            : path.join(process.env.GITHUB_WORKSPACE || process.cwd(), 'Logs');

        try {
            fs.accessSync(logsDir, fs.constants.R_OK);
        } catch (error) {
            this.logger.debug(`Creating Logs Directory:\n  > "${logsDir}"`);
            fs.mkdirSync(logsDir, { recursive: true });
        }

        return logsDir;
    }

    /**
     * Generate a log file path with an optional prefix in the Logs directory.
     * @param projectPath The path to the Unity project. If undefined, uses the current working directory.
     * @param prefix An optional prefix for the log file name.
     * @returns The generated log file path.
     */
    public GenerateLogFilePath(projectPath: string | undefined, prefix: string | undefined = undefined): string {
        const logsDir = this.GetLogsDirectory(projectPath);
        const timestamp = new Date().toISOString().replace(/[-:]/g, ``).replace(/\..+/, ``);
        return path.join(logsDir, `${prefix ? prefix + '-' : ''}Unity-${timestamp}.log`);
    }

    private async prepareLinuxAudioEnvironment(): Promise<NodeJS.ProcessEnv> {
        if (process.platform !== 'linux') {
            return {};
        }

        const envOverrides: NodeJS.ProcessEnv = {
            SDL_AUDIODRIVER: process.env.SDL_AUDIODRIVER || 'dummy',
            AUDIODRIVER: process.env.AUDIODRIVER || 'dummy',
            AUDIODEV: process.env.AUDIODEV || 'null',
            ALSA_CARD: process.env.ALSA_CARD || 'Loopback',
            PULSE_SINK: process.env.PULSE_SINK || 'unity_dummy'
        };

        const defaultRuntimeDir = `/run/user/${typeof process.getuid === 'function' ? process.getuid() : 1000}`;
        const runtimeDir = process.env.XDG_RUNTIME_DIR || defaultRuntimeDir;
        envOverrides.XDG_RUNTIME_DIR = runtimeDir;

        try {
            await fs.promises.mkdir(runtimeDir, { recursive: true, mode: 0o700 });
        } catch (error) {
            this.logger.debug(`Failed to ensure XDG_RUNTIME_DIR (${runtimeDir}): ${error}`);
        }

        await this.tryExec('bash', ['-c', 'pulseaudio --check 2>/dev/null || pulseaudio --start --exit-idle-time=-1 || true']);
        await this.tryExec('bash', ['-c', 'command -v pactl >/dev/null 2>&1 && { pactl list short sinks 2>/dev/null | grep -q unity_dummy || pactl load-module module-null-sink sink_name=unity_dummy sink_properties=device.description=UnityCI >/tmp/unity-null-sink.id; } || true']);

        return envOverrides;
    }

    private async tryExec(command: string, args: string[]): Promise<void> {
        try {
            await Exec(command, args, { silent: true, showCommand: false });
        } catch (error) {
            this.logger.debug(`Skipped helper command "${command} ${args.join(' ')}": ${error}`);
        }
    }

    /**
     * Get the root path of the Unity Editor installation based on the provided editor path.
     * @param editorPath The path to the Unity Editor executable.
     * @returns The root path of the Unity Editor installation.
     */
    public static GetEditorRootPath(editorPath: string): string {
        let editorRootPath = editorPath;
        switch (process.platform) {
            case 'darwin':
                editorRootPath = path.join(editorPath, '../../../../');
                break;
            case 'linux':
                editorRootPath = path.join(editorPath, '../../');
                break;
            case 'win32':
                editorRootPath = path.join(editorPath, '../../');
                break
        }
        fs.accessSync(editorRootPath, fs.constants.R_OK);
        return editorRootPath;
    }

    /**
     * Uninstall the Unity Editor.
     */
    public async Uninstall(): Promise<void> {
        switch (process.platform) {
            case 'darwin':
            case 'linux':
                await Exec('sudo', [
                    'rm', '-rf', this.editorRootPath
                ], { silent: true, showCommand: true });
                break;
            case 'win32':
                const editorDir = path.dirname(this.editorPath);
                const uninstallPath = path.join(editorDir, 'Uninstall.exe');
                await fs.promises.access(uninstallPath, fs.constants.R_OK | fs.constants.X_OK);
                await Exec('powershell', [
                    '-NoProfile',
                    '-Command',
                    `Start-Process -FilePath "${uninstallPath}" -ArgumentList "/S" -Wait`
                ], { silent: true, showCommand: true });
                // delete the editor root directory if it still exists
                await DeleteDirectory(editorDir);

                if (this.version.isLegacy()) {
                    // delete the MonoDevelop that is a sibling of the Unity editor directory
                    const monoDevelopDir = path.join(path.dirname(editorDir), 'MonoDevelop');
                    await DeleteDirectory(monoDevelopDir);
                }
                break;
        }
    }
}<|MERGE_RESOLUTION|>--- conflicted
+++ resolved
@@ -281,33 +281,14 @@
             if (process.platform === 'linux' &&
                 !command.args.includes('-nographics')
             ) {
-                // On Linux, force Unity to run under Xvfb and provide a dummy audio driver
-                // to prevent FMOD from failing to initialize the output device when no
-                // actual audio device is present (common in CI/container environments).
-                const linuxEnv = {
-                    ...process.env,
-                    DISPLAY: ':99',
-                    UNITY_THISISABUILDMACHINE: '1',
-                    // Tell various audio systems to use a dummy/out-of-process driver
-                    SDL_AUDIODRIVER: process.env.SDL_AUDIODRIVER || 'dummy',
-                    AUDIODRIVER: process.env.AUDIODRIVER || 'dummy',
-                    AUDIODEV: process.env.AUDIODEV || 'null',
-                    // For PulseAudio: point to an invalid socket to avoid connecting
-                    PULSE_SERVER: process.env.PULSE_SERVER || '/tmp/invalid-pulse-socket'
-                };
-
                 unityProcess = spawn(
                     'xvfb-run',
                     [this.editorPath, ...command.args], {
                     stdio: ['ignore', 'ignore', 'ignore'],
-<<<<<<< HEAD
-                    env: linuxEnv
-=======
                     env: {
                         ...baseEditorEnv,
                         DISPLAY: baseEditorEnv.DISPLAY || ':99'
                     }
->>>>>>> dc9c4d53
                 });
             } else if (process.arch === 'arm64' &&
                 process.platform === 'darwin' &&
